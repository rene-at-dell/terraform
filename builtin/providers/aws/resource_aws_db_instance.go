--- conflicted
+++ resolved
@@ -187,7 +187,6 @@
 				Type:     schema.TypeString,
 				Computed: true,
 			},
-<<<<<<< HEAD
 
 			// apply_immediately is used to determine when the update modifications
 			// take place.
@@ -198,8 +197,6 @@
 				Computed: true,
 			},
 
-=======
->>>>>>> 17770edd
 			"tags": tagsSchema(),
 		},
 	}
@@ -438,7 +435,6 @@
 	conn := meta.(*AWSClient).rdsconn
 
 	d.Partial(true)
-<<<<<<< HEAD
 	// Change is used to determine if a ModifyDBInstanceMessage request actually
 	// gets sent.
 	change := false
@@ -468,8 +464,6 @@
 		}
 	}
 
-=======
->>>>>>> 17770edd
 	if arn, err := buildRDSARN(d, meta); err == nil {
 		if err := setTagsRDS(conn, d, arn); err != nil {
 			return err
